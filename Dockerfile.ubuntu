--- conflicted
+++ resolved
@@ -1,15 +1,12 @@
 FROM ubuntu:bionic
 LABEL maintainer="sig-platform@spinnaker.io"
 
-ENV KUSTOMIZE_VERSION=3.8.6
-<<<<<<< HEAD
+ENV KUSTOMIZE4_VERSION=4.5.5
 ENV PACKER_VERSION=1.8.1
-=======
-ENV KUSTOMIZE4_VERSION=4.5.5
-ENV PACKER_VERSION=1.6.6
->>>>>>> cb260696
+
 
 ARG TARGETARCH
+
 
 WORKDIR /packer
 
