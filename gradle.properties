--- conflicted
+++ resolved
@@ -1,13 +1,4 @@
-<<<<<<< HEAD
-#Tue Dec 10 18:16:34 UTC 2019
-=======
-#Thu Jan 23 21:06:24 UTC 2020
->>>>>>> 5da6d47d
 enablePublishing=false
-korkVersion=7.9.0
+korkVersion=7.13.1
 spinnakerGradleVersion=7.0.2
-<<<<<<< HEAD
-=======
-korkVersion=7.12.0
->>>>>>> 5da6d47d
 org.gradle.parallel=true