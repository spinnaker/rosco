--- conflicted
+++ resolved
@@ -68,13 +68,8 @@
 
     return Artifact.builder()
         .type("embedded/base64")
-<<<<<<< HEAD
-        .name(recipe.getName())
+        .name(request.getOutputArtifactName())
         .reference(Base64.getEncoder().encodeToString(bakeStatus.getLogsContent().getBytes()))
-=======
-        .name(request.getOutputArtifactName())
-        .reference(Base64.getEncoder().encodeToString(bakeStatus.getStdOut().getBytes()))
->>>>>>> f785bf2e
         .build();
   }
 }